--- conflicted
+++ resolved
@@ -4,10 +4,9 @@
 
 ## Jump to what I was doing in
 
-<<<<<<< HEAD
-=======
+
+
 - [Week 8](#week-8)
->>>>>>> 13e69064
 - [Week 7](#week-7)
 - [Week 6](#week-6)
 - [Week 5 (Sick Week)](#week-5-sick-week)
@@ -18,13 +17,12 @@
 - [Week 0](#week-0)
 - [Pre-bootcamp](#pre-bootcamp-prep)
 
-<<<<<<< HEAD
 ## Week 7
 
 ### Day 46: March 22, 2025
 
 Today, I completed Section 8 of the dissertation, marking a major milestone in the project. This section: "Recent Advances, Notable Research, and Future Directions" -- was the most intensive by far. I re-read countless papers today, validating of every reference, integrating systems, and restructuring based on emerging themes. I merged and refined all previous drafts, verifying citation accuracy and consolidating some overlapping subsections. The final version includes advances in multimodal turn detection, cultural and neurodivergent adaptation, governance and privacy, unresolved challenges, and a set of forward-looking research directions. I also completed the Executive Summary, formally closing out the analytical portion of the paper. What remains now is the conclusion, back-revising the introduction and abstract, formatting the index, and preparing acknowledgements. 
-=======
+
 ## Week 8
 
 ### Day 55 and 56: March 31 April 2, 2025:
@@ -123,17 +121,15 @@
 ### Day 46: March 22, 2025
 
 Today, I completed Section 8 of the dissertation, marking a major milestone in the project. This section: "Recent Advances, Notable Research, and Future Directions" -- was the most intensive by far. I re-read countless papers today, validating of every reference, integrating systems, and restructuring based on emerging themes. I merged and refined all previous drafts, verifying citation accuracy and consolidating some overlapping subsections. The final version includes advances in multimodal turn detection, cultural and neurodivergent adaptation, governance and privacy, unresolved challenges, and a set of forward-looking research directions. I also completed the Executive Summary, formally closing out the analytical portion of the paper. What remains now is the conclusion, back-revising the introduction and abstract, formatting the index, and preparing acknowledgements.
->>>>>>> 13e69064
+
 
 ## Week 6
 
 ### Day 45: March 21, 2025
 
-<<<<<<< HEAD
+
 On this day, I finalized Section 7 of the paper, focusing on the ethical, social, and cultural considerations of AI-powered turn detection. This included in-depth discussions on bias, neurodivergence, accessibility, and regulatory frameworks, as well as the integration of the digital twin and identity theft argument to tie back to earlier privacy concerns. In addition to writing, I generated and refined a full set of visual aids for this section. I restructured and reworked the entirety of Section 8, to align better with the central theme of the paper as well as eliminating any redundancies from earlier sections. The new version is more in line with the rest of the paper now with a clear set of subsections: multimodal and cross-modal turn detection, adaptive cultural and linguistic systems, and neurodivergence-inclusive architectures. Further subsections on governance, real-time modeling, and research gaps are planned next. I also ran plagiarism checks on key sections and made necessary final edits to ensure originality and citation integrity. I hope to finish this tomorrow, I have to complete section 8, conclusion, final run through and any additional pages. 
-=======
-On this day, I finalized Section 7 of the paper, focusing on the ethical, social, and cultural considerations of AI-powered turn detection. This included in-depth discussions on bias, neurodivergence, accessibility, and regulatory frameworks, as well as the integration of the digital twin and identity theft argument to tie back to earlier privacy concerns. In addition to writing, I generated and refined a full set of visual aids for this section. I restructured and reworked the entirety of Section 8, to align better with the central theme of the paper as well as eliminating any redundancies from earlier sections. The new version is more in line with the rest of the paper now with a clear set of subsections: multimodal and cross-modal turn detection, adaptive cultural and linguistic systems, and neurodivergence-inclusive architectures. Further subsections on governance, real-time modeling, and research gaps are planned next. I also ran plagiarism checks on key sections and made necessary final edits to ensure originality and citation integrity. I hope to finish this tomorrow, I have to complete section 8, conclusion, final run through and any additional pages.
->>>>>>> 13e69064
+
 
 ### Day 44: March 20, 2025
 
@@ -149,11 +145,9 @@
 
 The biggest win of the day was a massive research breakthrough, finding multiple highly relevant papers on AI-driven language learning, ASR/TTS for Korean, and conversational AI for neurodivergent users. This reshaped how I'm structuring Section 5 and the overall research discussion.
 
-<<<<<<< HEAD
+
 At this point, I still feel like I have so much left to do. Section 6 needs final revisions, and I haven’t even touched Sections 7+ yet. On top of that, I still have bootcamp work for Weeks 3, 4, and 5, plus Agents Week tasks and the final integration. 
-=======
-At this point, I still feel like I have so much left to do. Section 6 needs final revisions, and I haven’t even touched Sections 7+ yet. On top of that, I still have bootcamp work for Weeks 3, 4, and 5, plus Agents Week tasks and the final integration.
->>>>>>> 13e69064
+
 
 ### Day 42: March 18, 2025
 
